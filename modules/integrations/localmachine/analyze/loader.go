package analyze

import (
	"io/ioutil"
	"runtime"
	"strings"
	"sync"

	"github.com/bytedance/sonic"
	"github.com/lkarlslund/adalanche/modules/engine"
	"github.com/lkarlslund/adalanche/modules/integrations/localmachine"
	"github.com/lkarlslund/adalanche/modules/ui"
)

const loadername = "Local Machine JSON file"

var (
	loader = engine.AddLoader(func() engine.Loader { return &LocalMachineLoader{} })
)

type loaderQueueItem struct {
	path string
	cb   engine.ProgressCallbackFunc
}

type LocalMachineLoader struct {
	ao          *engine.Objects
	done        sync.WaitGroup
	mutex       sync.Mutex
	machinesids map[string]*engine.ObjectSlice
	infostoadd  chan loaderQueueItem
}

func (ld *LocalMachineLoader) Name() string {
	return loadername
}

func (ld *LocalMachineLoader) Init() error {
	ld.ao = engine.NewLoaderObjects(ld)
	ld.machinesids = make(map[string]*engine.ObjectSlice)
	ld.infostoadd = make(chan loaderQueueItem, 128)

	for i := 0; i < runtime.NumCPU(); i++ {
		ld.done.Add(1)
		go func() {
			for queueItem := range ld.infostoadd {
<<<<<<< HEAD
				raw, err := ioutil.ReadFile(queueItem.path)
=======
				r, err := os.Open(queueItem.path)
>>>>>>> 02743337
				if err != nil {
					ui.Warn().Msgf("Problem reading data from JSON file %v: %v", queueItem, err)
					continue
				}
<<<<<<< HEAD
=======
				defer r.Close()
>>>>>>> 02743337

				var cinfo localmachine.Info
				var dec = sonic.ConfigDefault.NewDecoder(r)
				err = dec.Decode(&cinfo)
				if err != nil {
					ui.Warn().Msgf("Problem unmarshalling data from JSON file %v: %v", queueItem, err)
					continue
				}

				// ld.infoaddmutex.Lock()
				computerobject, err := ImportCollectorInfo(ld.ao, cinfo)
				if err != nil {
					ui.Warn().Msgf("Problem importing collector info: %v", err)
					continue
				}

				if cinfo.Machine.LocalSID != "" {
					ld.mutex.Lock()
					sids := ld.machinesids[cinfo.Machine.LocalSID]
					if sids == nil {
						slice := engine.NewObjectSlice(0)
						sids = &slice
						ld.machinesids[cinfo.Machine.LocalSID] = sids
					}
					sids.Add(computerobject)

					ld.mutex.Unlock()
				}

				// Add progress
				queueItem.cb(-100, 0)
			}
			ld.done.Done()
		}()
	}

	return nil
}

func (ld *LocalMachineLoader) Close() ([]*engine.Objects, error) {
	close(ld.infostoadd)
	ld.done.Wait()

	// Knot all the objects with colliding SIDs together
	for _, os := range ld.machinesids {
		os.Iterate(func(o *engine.Object) bool {
			os.Iterate(func(p *engine.Object) bool {
				if o != p {
					o.EdgeTo(p, EdgeSIDCollision)
				}
				return true
			})
			return true
		})
	}

	result := []*engine.Objects{ld.ao}
	ld.ao = nil
	return result, nil
}

func (ld *LocalMachineLoader) Estimate(path string, cb engine.ProgressCallbackFunc) error {
	if !strings.HasSuffix(path, localmachine.Suffix) {
		return engine.ErrUninterested
	}

	// Estimate progress
	cb(0, -100)
	return nil
}

func (ld *LocalMachineLoader) Load(path string, cb engine.ProgressCallbackFunc) error {
	if !strings.HasSuffix(path, localmachine.Suffix) {
		return engine.ErrUninterested
	}

	ld.infostoadd <- loaderQueueItem{
		path: path,
		cb:   cb,
	}
	return nil
}<|MERGE_RESOLUTION|>--- conflicted
+++ resolved
@@ -1,7 +1,7 @@
 package analyze
 
 import (
-	"io/ioutil"
+	"os"
 	"runtime"
 	"strings"
 	"sync"
@@ -44,19 +44,12 @@
 		ld.done.Add(1)
 		go func() {
 			for queueItem := range ld.infostoadd {
-<<<<<<< HEAD
-				raw, err := ioutil.ReadFile(queueItem.path)
-=======
 				r, err := os.Open(queueItem.path)
->>>>>>> 02743337
 				if err != nil {
 					ui.Warn().Msgf("Problem reading data from JSON file %v: %v", queueItem, err)
 					continue
 				}
-<<<<<<< HEAD
-=======
 				defer r.Close()
->>>>>>> 02743337
 
 				var cinfo localmachine.Info
 				var dec = sonic.ConfigDefault.NewDecoder(r)
