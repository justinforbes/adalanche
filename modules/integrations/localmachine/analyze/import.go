--- conflicted
+++ resolved
@@ -1,973 +1,968 @@
-package analyze
-
-import (
-	"fmt"
-	"net/url"
-	"path/filepath"
-	"strings"
-	"sync"
-
-	"github.com/amidaware/taskmaster"
-	"github.com/lkarlslund/adalanche/modules/engine"
-	"github.com/lkarlslund/adalanche/modules/integrations/activedirectory"
-	"github.com/lkarlslund/adalanche/modules/integrations/activedirectory/analyze"
-	"github.com/lkarlslund/adalanche/modules/integrations/localmachine"
-	"github.com/lkarlslund/adalanche/modules/ui"
-	"github.com/lkarlslund/adalanche/modules/windowssecurity"
-)
-
-var unhandledPrivileges sync.Map
-
-var PrimaryUser = engine.NewAttribute("primaryUser").SetDescription("Derived primary user from local 4624 interactive events")
-
-// Returns the computer object
-func ImportCollectorInfo(ao *engine.Objects, cinfo localmachine.Info) (*engine.Object, error) {
-	var machine *engine.Object
-	var existing bool
-	// See if the machine has a unique SID
-	localsid, err := windowssecurity.ParseStringSID(cinfo.Machine.LocalSID)
-	if err != nil {
-		return nil, fmt.Errorf("collected localmachine information for %v doesn't contain valid local machine SID (%v): %v", cinfo.Machine.Name, cinfo.Machine.LocalSID, err)
-	}
-	var domainsid windowssecurity.SID
-	if cinfo.Machine.IsDomainJoined {
-		domainsid, err = windowssecurity.ParseStringSID(cinfo.Machine.ComputerDomainSID)
-		if cinfo.Machine.ComputerDomainSID != "" && err == nil {
-			machine, existing = ao.FindOrAdd(
-				analyze.DomainJoinedSID, engine.NewAttributeValueSID(domainsid),
-			)
-			// It's a duplicate domain member SID :-(
-			if existing {
-				return nil, fmt.Errorf("duplicate machine info for domain account SID %v found, not loading it. machine names %v and %v", cinfo.Machine.ComputerDomainSID, cinfo.Machine.Name, machine.Label())
-			}
-			// Link to the AD account
-			computer, _ := ao.FindOrAdd(
-				activedirectory.ObjectSid, engine.NewAttributeValueSID(domainsid),
-			)
-			downlevelmachinename := cinfo.Machine.Domain + "\\" + cinfo.Machine.Name + "$"
-			computer.SetFlex(
-				activedirectory.SAMAccountName, engine.NewAttributeValueString(strings.ToUpper(cinfo.Machine.Name)+"$"),
-				engine.DownLevelLogonName, engine.NewAttributeValueString(downlevelmachinename),
-			)
-			machine.EdgeTo(computer, analyze.EdgeAuthenticatesAs)
-			machine.EdgeTo(computer, analyze.EdgeMachineAccount)
-			machine.ChildOf(computer)
-		}
-	} else {
-		ui.Debug().Msg("NOT JOINED??")
-	}
-	if cinfo.UnprivilegedCollection {
-		ui.Info().Msgf("Loading partial information from unprivileged collector on machine %v", cinfo.Machine.Name)
-	}
-	if machine == nil {
-		// Not Domain Joined!?
-		machine = ao.AddNew()
-	}
-	machine.SetFlex(
-		engine.IgnoreBlanks,
-		engine.DisplayName, cinfo.Machine.Name,
-		engine.NewAttribute("architecture"), cinfo.Machine.Architecture,
-		engine.NewAttribute("editionId"), cinfo.Machine.EditionID,
-		engine.NewAttribute("buildBranch"), cinfo.Machine.BuildBranch,
-		engine.NewAttribute("buildNumber"), cinfo.Machine.BuildNumber,
-		engine.NewAttribute("majorVersionNumber"), cinfo.Machine.MajorVersionNumber,
-		engine.NewAttribute("version"), cinfo.Machine.Version,
-		engine.NewAttribute("productName"), cinfo.Machine.ProductName,
-		engine.NewAttribute("productSuite"), cinfo.Machine.ProductSuite,
-		engine.NewAttribute("productType"), cinfo.Machine.ProductType,
-		engine.ObjectSid, localsid,
-		engine.Type, engine.NewAttributeValueString("Machine"),
-		engine.NewAttribute("connectivity"), cinfo.Network.InternetConnectivity,
-	)
-	if cinfo.Machine.WUServer != "" {
-		if u, err := url.Parse(cinfo.Machine.WUServer); err == nil {
-			host, _, _ := strings.Cut(u.Host, ":")
-			machine.SetFlex(
-				WUServer, engine.NewAttributeValueString(host),
-			)
-		}
-	}
-	if cinfo.Machine.SCCMLastValidMP != "" {
-		if u, err := url.Parse(cinfo.Machine.SCCMLastValidMP); err == nil {
-			host, _, _ := strings.Cut(u.Host, ":")
-			machine.SetFlex(
-				SCCMServer, engine.NewAttributeValueString(host),
-			)
-		}
-	}
-	var isdomaincontroller bool
-	if cinfo.Machine.ProductType != "" {
-		// New way of detecting domain controller
-		isdomaincontroller = strings.EqualFold(cinfo.Machine.ProductType, "LANMANNT")
-	} else {
-		// OK, lets brute force this alien
-		for _, group := range cinfo.Groups {
-			if group.SID == "S-1-5-32-548" {
-				// Account Operators exists only locally on DCs
-				isdomaincontroller = true
-				break
-			}
-		}
-	}
-	if isdomaincontroller {
-		ui.Debug().Msgf("Detected %v as local machine data coming from a Domain Controller", cinfo.Machine.Name)
-	}
-	// Local accounts should not merge, unless we're a DC, then it's OK to merge with the domain source
-	uniquesource := engine.NewAttributeValueString(cinfo.Machine.Name)
-	// Set source to domain NetBios name if we're a DC
-	if isdomaincontroller {
-		uniquesource = engine.NewAttributeValueString(cinfo.Machine.Domain)
-	}
-	ri := relativeInfo{
-		LocalName:          engine.NewAttributeValueString(cinfo.Machine.Name),
-		DomainName:         engine.NewAttributeValueString(cinfo.Machine.Domain),
-		DomainJoinedSID:    domainsid,
-		MachineSID:         localsid,
-		IsDomainController: isdomaincontroller,
-		ao:                 ao,
-	}
-	// Don't set UniqueSource on the computer object, it needs to merge with the AD object!
-	machine.SetFlex(engine.DataSource, uniquesource)
-	everyone, _, _ := ri.GetSIDObject(windowssecurity.EveryoneSID, Auto)
-	everyone.SetFlex(engine.Type, "Group") // This could go wrong
-	everyone.ChildOf(machine)
-	authenticatedUsers, _, _ := ri.GetSIDObject(windowssecurity.AuthenticatedUsersSID, Auto)
-	authenticatedUsers.SetFlex(engine.Type, "Group") // This could go wrong
-	authenticatedUsers.EdgeTo(everyone, activedirectory.EdgeMemberOfGroup)
-	authenticatedUsers.ChildOf(machine)
-	if cinfo.Machine.IsDomainJoined {
-		domainauthenticatedusers, _, _ := ri.GetSIDObject(windowssecurity.EveryoneSID, Domain)
-		domainauthenticatedusers.EdgeTo(authenticatedUsers, activedirectory.EdgeMemberOfGroup)
-	}
-	var macaddrs, ipaddresses []string
-	for _, networkinterface := range cinfo.Network.NetworkInterfaces {
-		if strings.Count(networkinterface.MACAddress, ":") == 5 {
-			// Sanity check above removes ISATAP interfaces
-			if strings.EqualFold(networkinterface.MACAddress, "02:00:4c:4f:4f:50") {
-				// Loopback adapter, skip it
-				continue
-			}
-			if strings.EqualFold(networkinterface.MACAddress, "02:50:41:00:00:01") {
-				// Palo Alto Protect network interface
-				continue
-			}
-			macaddrs = append(macaddrs, strings.ReplaceAll(networkinterface.MACAddress, ":", ""))
-			ipaddresses = append(ipaddresses, networkinterface.Addresses...)
-		}
-	}
-	machine.SetFlex(
-		engine.IgnoreBlanks,
-		localmachine.MACAddress, macaddrs,
-		engine.IPAddress, ipaddresses,
-	)
-	ao.ReindexObject(machine, false) // We changed stuff after adding it
-	// Add local accounts as synthetic objects
-	userscontainer := engine.NewObject(activedirectory.Name, "Users")
-	ao.Add(userscontainer)
-	userscontainer.ChildOf(machine)
-	var rdprightshandled bool
-	// Privileges to exploits - from https://github.com/gtworek/Priv2Admin
-	for _, pi := range cinfo.Privileges {
-		var pwn engine.Edge
-		switch pi.Name {
-		case "SeNetworkLogonRight":
-			pwn = EdgeSeNetworkLogonRight
-		case "SeRemoteInteractiveLogonRight":
-			pwn = EdgeLocalRDPRights
-			rdprightshandled = true
-		case "SeBackupPrivilege":
-			pwn = EdgeSeBackupPrivilege
-		case "SeRestorePrivilege":
-			pwn = EdgeSeRestorePrivilege
-		case "SeAssignPrimaryTokenPrivilege":
-			pwn = EdgeSeAssignPrimaryToken
-		case "SeCreateTokenPrivilege":
-			pwn = EdgeSeCreateToken
-		case "SeDebugPrivilege":
-			pwn = EdgeSeDebug
-		case "SeImpersonatePrivilege":
-			pwn = EdgeSeImpersonate
-		case "SeLoadDriverPrivilege":
-			pwn = EdgeSeLoadDriver
-		case "SeManageVolumePrivilege":
-			pwn = EdgeSeManageVolume
-		case "SeTakeOwnershipPrivilege":
-			pwn = EdgeSeTakeOwnership
-		case "SeTrustedCredManAccess":
-			pwn = EdgeSeTrustedCredManAccess
-		case "SeMachineAccountPrivilege":
-		// Join machine to domain
-		// pwn = EdgeSeMachineAccount
-		case "SeTcbPrivilege":
-			pwn = EdgeSeTcb
-		case "SeIncreaseQuotaPrivilege",
-			"SeSystemProfilePrivilege",
-			"SeSecurityPrivilege",
-			"SeSystemtimePrivilege",
-			"SeProfileSingleProcessPrivilege",
-			"SeIncreaseBasePriorityPrivilege",
-			"SeCreatePagefilePrivilege",
-			"SeShutdownPrivilege",
-			"SeAuditPrivilege",
-			"SeSystemEnvironmentPrivilege",
-			"SeChangeNotifyPrivilege",
-			"SeRemoteShutdownPrivilege",
-			"SeUndockPrivilege",
-			"SeCreateGlobalPrivilege",
-			"SeIncreaseWorkingSetPrivilege",
-			"SeTimeZonePrivilege",
-			"SeCreateSymbolicLinkPrivilege",
-			"SeInteractiveLogonRight",
-			"SeDenyInteractiveLogonRight",
-			"SeDenyRemoteInteractiveLogonRight",
-			"SeBatchLogonRight",
-			"SeServiceLogonRight",
-			"SeDelegateSessionUserImpersonatePrivilege",
-			"SeLockMemoryPrivilege",
-			"SeTrustedCredManAccessPrivilege",
-			"SeDenyNetworkLogonRight",
-			"SeDenyBatchLogonRight",
-			"SeDenyServiceLogonRight",
-			"SeRelabelPrivilege",
-			"SeCreatePermanentPrivilege":
-			// No edge
-			continue
-		case "SeEnableDelegationPrivilege":
-			ui.Trace().Msgf("SeEnableDelegationPrivilege hit")
-			continue
-		default:
-			_, loaded := unhandledPrivileges.LoadOrStore(pi, struct{}{})
-			if !loaded {
-				ui.Warn().Msgf("Unhandled privilege encountered; %v", pi)
-			}
-			continue
-		}
-		for _, sidstring := range pi.AssignedSIDs {
-			sid, err := windowssecurity.ParseStringSID(sidstring)
-			if err != nil {
-				ui.Error().Msgf("Invalid SID %v: %v", sidstring, err)
-				continue
-			}
-			// Potential translation
-			assignee, _, _ := ri.GetSIDObject(sid, Auto)
-			assignee.EdgeTo(machine, pwn)
-		}
-	}
-	if !isdomaincontroller {
-		for _, user := range cinfo.Users {
-			uac := 512
-			if !user.IsEnabled {
-				uac += engine.UAC_ACCOUNTDISABLE
-			}
-			if user.IsLocked {
-				uac += engine.UAC_LOCKOUT
-			}
-			if user.PasswordNeverExpires {
-				uac += engine.UAC_DONT_EXPIRE_PASSWORD
-			}
-			if user.NoChangePassword {
-				uac += engine.UAC_PASSWD_CANT_CHANGE
-			}
-			usid, err := windowssecurity.ParseStringSID(user.SID)
-			if err == nil {
-				localUser := ao.AddNew(
-					engine.IgnoreBlanks,
-					activedirectory.ObjectSid, engine.NewAttributeValueSID(usid),
-					activedirectory.Type, "Person",
-					activedirectory.DisplayName, user.FullName,
-					activedirectory.Name, user.Name,
-					activedirectory.UserAccountControl, uac,
-					activedirectory.PwdLastSet, user.PasswordLastSet,
-					activedirectory.LastLogon, user.LastLogon,
-					engine.DownLevelLogonName, cinfo.Machine.Name+"\\"+user.Name,
-					activedirectory.BadPwdCount, user.BadPasswordCount,
-					activedirectory.LogonCount, user.NumberOfLogins,
-					engine.DataSource, uniquesource,
-				)
-				localUser.ChildOf(userscontainer)
-				localUser.EdgeTo(authenticatedUsers, activedirectory.EdgeMemberOfGroup)
-
-				if user.IsEnabled {
-					localUser.Tag("account_enabled")
-				} else {
-					localUser.Tag("account_disabled")
-				}
-				if user.IsLocked {
-					localUser.Tag("account_locked")
-				}
-				if user.NoChangePassword {
-					localUser.Tag("password_cant_change")
-				}
-				if user.PasswordNeverExpires {
-					localUser.Tag("password_never_expires")
-				}
-			} else {
-				ui.Warn().Msgf("Invalid user SID in dump: %v", user.SID)
-			}
-		}
-		// Iterate over Groups
-		groupscontainer := engine.NewObject(activedirectory.Name, "Groups")
-		ao.Add(groupscontainer)
-		groupscontainer.ChildOf(machine)
-		for _, group := range cinfo.Groups {
-			groupsid, err := windowssecurity.ParseStringSID(group.SID)
-			if err != nil {
-				ui.Warn().Msgf("Can't convert local group SID %v: %v", group.SID, err)
-				continue
-			}
-			// Potential translation
-			localGroup := ao.AddNew(
-				engine.IgnoreBlanks,
-				activedirectory.ObjectSid, engine.NewAttributeValueSID(groupsid),
-				activedirectory.Name, group.Name,
-				activedirectory.Description, group.Comment,
-				engine.Type, "Group",
-				engine.DataSource, uniquesource,
-			)
-			localGroup.ChildOf(groupscontainer)
-			if err != nil && group.Name != "SMS Admins" {
-				ui.Warn().Msgf("Can't convert local group SID %v: %v", group.SID, err)
-				continue
-			}
-			for _, member := range group.Members {
-				var membersid windowssecurity.SID
-				if member.SID != "" {
-					membersid, err = windowssecurity.ParseStringSID(member.SID)
-					if err != nil {
-						ui.Warn().Msgf("Can't convert local group member SID %v: %v", member.SID, err)
-						continue
-					}
-				} else {
-					// Some members show up with the SID in the name field FME
-					membersid, err = windowssecurity.ParseStringSID(member.Name)
-					if err != nil {
-						ui.Info().Msgf("Fallback SID translation on %v failed: %v", member.Name, err)
-						continue
-					}
-				}
-				memberobject, existing, local := ri.GetSIDObject(membersid, Auto)
-				// Collector sometimes returns junk, but if we have downlevel logon name we store it
-				if member.Name != "" && !strings.HasSuffix(member.Name, "\\") && !strings.HasPrefix(member.Name, "S-1-") {
-					memberobject.SetFlex(
-						engine.DownLevelLogonName, member.Name,
-					)
-				}
-				memberobject.EdgeTo(localGroup, activedirectory.EdgeMemberOfGroup)
-				switch {
-				case group.Name == "SMS Admins":
-					localGroup.EdgeTo(machine, EdgeLocalSMSAdmins)
-				case groupsid == windowssecurity.AdministratorsSID:
-					localGroup.EdgeTo(machine, EdgeLocalAdminRights)
-				case groupsid == windowssecurity.DCOMUsersSID:
-					localGroup.EdgeTo(machine, EdgeLocalDCOMRights)
-				case groupsid == windowssecurity.RemoteDesktopUsersSID:
-					if !rdprightshandled {
-						localGroup.EdgeTo(machine, EdgeLocalRDPRights)
-					}
-				}
-				if local && !existing {
-					// Maybe a deleted user or group
-					memberobject.ChildOf(machine)
-				}
-			}
-		}
-	}
-
-	// USERS THAT HAVE SESSIONS ON THE MACHINE ONCE IN WHILE
-	topInteractiveUsers := map[string]int{}
-	for _, login := range cinfo.LoginInfos {
-		usersid, err := windowssecurity.ParseStringSID(login.SID)
-		if err != nil {
-			ui.Warn().Msgf("Can't convert local user SID %v: %v", login.SID, err)
-			continue
-		}
-		if usersid.Component(2) != 21 {
-			continue // Not a local or domain SID, skip it
-		}
-		// Potential translation
-		// usersid = MapSID(originalsid, localsid, usersid)
-		loggedin := ao.FindOrAddAdjacentSID(usersid, machine)
-		if usersid.StripRID() == localsid || usersid.Component(2) != 21 {
-			loggedin.SetFlex(
-				engine.DataSource, uniquesource,
-			)
-		}
-		var username string
-		if !strings.Contains(login.Domain, ".") {
-			username = login.Domain + "\\" + login.User
-			loggedin.Set(engine.DownLevelLogonName, engine.NewAttributeValueString(username))
-		} else {
-			// user.Set(engine.SAMAccountName, engine.NewAttributeValueString(login.User))
-			username = login.User + "@" + login.Domain
-			loggedin.Set(engine.UserPrincipalName, engine.NewAttributeValueString(username))
-		}
-
-		if login.LogonType == 2 || login.LogonType == 11 {
-			logins := topInteractiveUsers[username]
-			logins++
-			topInteractiveUsers[username] = logins
-		}
-
-		// loginSince := login.LastSeen.Sub(cinfo.Collected).Hours() / 24
-		// switch {
-		// case loginSince <= 1:
-		// 	machine.EdgeTo(user, EdgeLocalSessionLastDay)
-		// case loginSince <= 7:
-		// 	machine.EdgeTo(user, EdgeLocalSessionLastWeek)
-		// case loginSince <= 31:
-		// 	machine.EdgeTo(user, EdgeLocalSessionLastMonth)
-		// }
-
-		// Parse event id 4624
-		switch login.LogonType {
-		case 2, 11: // Interactive or cached interactive
-			machine.EdgeTo(loggedin, EdgeSessionLocal)
-		case 3: // Network
-			machine.EdgeTo(loggedin, EdgeSessionNetwork)
-			switch login.AuthenticationPackageName {
-<<<<<<< HEAD
-			case "NTLM":
-				machine.EdgeTo(loggedin, EdgeSessionNetworkNTLM)
-=======
-			case "NTLM", "NTLM V1":
-				machine.EdgeTo(user, EdgeSessionNetworkNTLM)
->>>>>>> 0a6f347d
-			case "NTLM V2":
-				machine.EdgeTo(loggedin, EdgeSessionNetworkNTLMv2)
-			case "Kerberos":
-				machine.EdgeTo(loggedin, EdgeSessionNetworkKerberos)
-			case "Negotiate":
-				machine.EdgeTo(loggedin, EdgeSessionNetworkNegotiate)
-			default:
-				ui.Debug().Msgf("Other: %v", login.AuthenticationPackageName)
-			}
-		case 4: // Batch (scheduled task)
-			machine.EdgeTo(loggedin, EdgeSessionBatch)
-		case 5: // Service
-			machine.EdgeTo(loggedin, EdgeSessionService)
-		case 10: // RDP
-			machine.EdgeTo(loggedin, EdgeSessionRDP)
-		}
-		machine.EdgeTo(loggedin, EdgeSession)
-
-		for _, ipaddress := range login.IpAddress {
-			IpMachine := ao.AddNew(
-				engine.IPAddress, engine.NewAttributeValueString(ipaddress),
-				engine.Type, "Machine",
-			)
-			IpMachine.EdgeTo(loggedin, EdgeSession)
-		}
-	}
-	if len(topInteractiveUsers) > 0 {
-		var primaryuser string
-		var maxcount int
-		for user, count := range topInteractiveUsers {
-			if count > maxcount {
-				maxcount = count
-				primaryuser = user
-			}
-		}
-		if primaryuser != "" {
-			machine.Set(PrimaryUser, engine.NewAttributeValueString(primaryuser))
-		}
-	}
-
-	// AUTOLOGIN CREDENTIALS - ONLY IF DOMAIN JOINED AND IT'S TO THIS DOMAIN
-	if cinfo.Machine.DefaultUsername != "" &&
-		cinfo.Machine.DefaultDomain != "" &&
-		strings.EqualFold(cinfo.Machine.DefaultDomain, cinfo.Machine.Domain) {
-		// NETBIOS name for domain check FIXME
-		user, _ := ao.FindOrAdd(
-			engine.NetbiosDomain, engine.NewAttributeValueString(cinfo.Machine.DefaultDomain),
-			activedirectory.SAMAccountName, cinfo.Machine.DefaultUsername,
-			engine.DownLevelLogonName, cinfo.Machine.DefaultDomain+"\\"+cinfo.Machine.DefaultUsername,
-		)
-		machine.EdgeTo(user, EdgeHasAutoAdminLogonCredentials)
-	}
-
-	// SERVICE CONTROL MANAGER
-	if len(cinfo.ServiceControlManagerSecurityDescriptor) > 0 {
-		// Parse the SCM security descriptor
-		if sd, err := engine.ParseSecurityDescriptor(cinfo.ServiceControlManagerSecurityDescriptor); err == nil {
-			for _, entry := range sd.DACL.Entries {
-				entrysid := entry.SID
-				if entrysid == windowssecurity.AdministratorsSID || entrysid == windowssecurity.SystemSID || entrysid.Component(2) == 80 /* Service user */ {
-					// if we have local admin it's already game over so don't map this
-					continue
-				}
-				// Create service permission check
-				if entry.Type == engine.ACETYPE_ACCESS_ALLOWED &&
-					entry.ACEFlags&engine.ACEFLAG_INHERIT_ONLY_ACE == 0 &&
-					entry.Mask&engine.SC_MANAGER_CREATE_SERVICE != 0 {
-					o := ao.AddNew(
-						activedirectory.ObjectSid, engine.NewAttributeValueSID(entrysid),
-					)
-					if entrysid != windowssecurity.EveryoneSID && (entrysid.StripRID() == localsid || entrysid.Component(2) != 21) {
-						o.SetFlex(
-							engine.DataSource, uniquesource,
-						)
-					}
-					o.EdgeTo(machine, EdgeCreateService)
-				}
-			}
-		} else {
-			ui.Warn().Msgf("Can't parse Service Control Manager security descriptor on %v: %v", cinfo.Machine.Name, err)
-		}
-	}
-
-	// INDIVIDUAL SERVICES
-	servicescontainer := engine.NewObject(activedirectory.Name, "Services")
-	ao.Add(servicescontainer)
-	servicescontainer.ChildOf(machine)
-	// All services are a member of this group
-	localservicesgroup := ao.AddNew(
-		activedirectory.ObjectSid, engine.NewAttributeValueSID(windowssecurity.ServicesSID),
-		engine.DownLevelLogonName, cinfo.Machine.Name+"\\Services",
-		engine.DisplayName, "Services (local)",
-		engine.DataSource, cinfo.Machine.Name,
-		engine.Type, "Group",
-	)
-	localservicesgroup.ChildOf(machine)
-	for _, service := range cinfo.Services {
-		serviceobject := engine.NewObject(
-			engine.IgnoreBlanks,
-			activedirectory.Name, service.Name,
-			activedirectory.DisplayName, service.Name,
-			activedirectory.Description, service.Description,
-			ServiceStart, int64(service.Start),
-			ServiceType, int64(service.Type),
-			activedirectory.Type, "Service",
-		)
-		if service.Start < 3 {
-			serviceobject.Tag("service_autostart")
-		}
-		switch service.Start {
-		case 0:
-			serviceobject.Tag("service_boot")
-		case 1:
-			serviceobject.Tag("service_system")
-		case 2:
-			serviceobject.Tag("service_automatic")
-		case 3:
-			serviceobject.Tag("service_manual")
-		case 4:
-			serviceobject.Tag("service_disabled")
-		}
-		ao.Add(serviceobject)
-		serviceobject.ChildOf(servicescontainer)
-		serviceobject.EdgeTo(localservicesgroup, EdgeMemberOfGroup)
-		machine.EdgeTo(serviceobject, EdgeHosts)
-		var serviceaccountSID windowssecurity.SID
-		// If we have the SID use that
-		if service.AccountSID != "" {
-			serviceaccountSID, err = windowssecurity.ParseStringSID(service.AccountSID)
-			if err != nil {
-				ui.Warn().Msgf("Service account SID (%v) parsing problem: %v", service.AccountSID, err)
-			}
-		}
-		// Some service don't have SID, just the name
-		if serviceaccountSID.IsBlank() {
-			if strings.EqualFold(service.Account, "LocalSystem") {
-				serviceaccountSID = windowssecurity.SystemSID
-			}
-		}
-		var svcaccount *engine.Object
-		if !serviceaccountSID.IsBlank() {
-			svcaccount = ao.AddNew(
-				activedirectory.ObjectSid, engine.NewAttributeValueSID(serviceaccountSID),
-			)
-			if serviceaccountSID.StripRID() == localsid || serviceaccountSID.Component(2) != 21 {
-				svcaccount.SetFlex(
-					engine.DataSource, uniquesource,
-				)
-				nameparts := strings.Split(service.Account, "\\")
-				if len(nameparts) == 2 && strings.EqualFold(nameparts[0], cinfo.Machine.Domain) {
-					svcaccount.SetFlex(
-						engine.DownLevelLogonName, service.Account,
-					)
-				}
-				svcaccount.ChildOf(serviceobject)
-			}
-			if serviceaccountSID.Component(2) < 21 {
-				svcaccount.SetFlex(activedirectory.Type, "Group")
-			}
-		}
-		if svcaccount == nil {
-			if service.Account != "" {
-				nameparts := strings.Split(service.Account, "\\")
-				// account can be USER, .\USER, DOMAIN\USER (come on!)
-				if len(nameparts) == 2 {
-					if nameparts[0] == "." || strings.EqualFold(nameparts[0], cinfo.Machine.Domain) {
-						// .\Name or MACHINE\Name
-						svcaccount, _ = ao.FindOrAdd(
-							engine.DownLevelLogonName, engine.NewAttributeValueString(cinfo.Machine.Domain+"\\"+nameparts[1]),
-						)
-						svcaccount.SetFlex(engine.DataSource, uniquesource)
-					} else {
-						// DOMAIN\Name
-						svcaccount, _ = ao.FindOrAdd(
-							engine.DownLevelLogonName, engine.NewAttributeValueString(service.Account),
-						)
-					}
-				} else if len(nameparts) == 1 {
-					// no \\ in name, just a user name!? this COULD be wrong, might be a DOMAIN account?
-					svcaccount, _ = ao.FindOrAdd(
-						engine.DownLevelLogonName, engine.NewAttributeValueString(cinfo.Machine.Domain+"\\"+nameparts[0]),
-					)
-				}
-			}
-		}
-		// Did we somehow manage to find an account?
-		if svcaccount != nil {
-			if serviceaccountSID.Component(2) == 21 || serviceaccountSID.Component(2) == 32 {
-				// Foreign to computer, so it gets a direct edge
-				machine.EdgeTo(svcaccount, EdgeSessionService)
-				machine.EdgeTo(svcaccount, EdgeHasServiceAccountCredentials)
-			}
-			if serviceaccountSID != windowssecurity.LocalServiceSID {
-				serviceobject.EdgeTo(svcaccount, analyze.EdgeAuthenticatesAs)
-			}
-		} else if service.Account != "" || service.AccountSID != "" {
-			ui.Warn().Msgf("Unhandled service credentials %+v", service)
-		}
-		// Specific service SID
-		so := ao.FindOrAddAdjacentSID(windowssecurity.ServiceNameToServiceSID(service.Name), machine)
-		// ui.Debug().Msgf("Added service account %v for service %v", so.SID().String(), service.Name)
-		so.SetFlex(
-			activedirectory.Name, engine.NewAttributeValueString(service.Name),
-			activedirectory.Description, engine.NewAttributeValueString("Service virtual account for "+service.Name),
-			engine.DownLevelLogonName, engine.NewAttributeValueString("NT SERVICE\\"+service.Name),
-		)
-		serviceobject.EdgeTo(so, analyze.EdgeAuthenticatesAs)
-		// Change service executable via registry
-		if service.RegistryOwner != "" {
-			ro, err := windowssecurity.ParseStringSID(service.RegistryOwner)
-			if err == nil {
-				o := ao.FindOrAddAdjacentSID(ro, machine)
-				if ro.StripRID() == localsid || ro.Component(2) != 21 {
-					o.SetFlex(
-						engine.DataSource, uniquesource,
-					)
-				}
-				o.EdgeTo(serviceobject, EdgeRegistryOwns)
-			}
-		}
-		if sd, err := engine.ParseACL(service.RegistryDACL); err == nil {
-			for _, entry := range sd.Entries {
-				entrysid := entry.SID
-				if entry.Type == engine.ACETYPE_ACCESS_ALLOWED && (entry.ACEFlags&engine.ACEFLAG_INHERIT_ONLY_ACE) == 0 {
-					if entrysid == windowssecurity.AdministratorsSID || entrysid == windowssecurity.SystemSID || entrysid.Component(2) == 80 /* Service user */ {
-						// if we have local admin it's already game over so don't map this
-						continue
-					}
-					var o *engine.Object
-					if entrysid == windowssecurity.SystemSID {
-						o = machine
-					} else {
-						o = ao.FindOrAddAdjacentSID(entrysid, machine)
-					}
-					if entry.Mask&engine.KEY_SET_VALUE != 0 {
-						o.EdgeTo(serviceobject, EdgeRegistryWrite)
-					}
-					if entry.Mask&engine.RIGHT_WRITE_DACL != 0 {
-						o.EdgeTo(serviceobject, EdgeRegistryModifyDACL)
-					}
-					if entry.Mask&engine.RIGHT_WRITE_OWNER != 0 {
-						o.EdgeTo(serviceobject, activedirectory.EdgeTakeOwnership)
-					}
-				}
-			}
-		} else {
-			ui.Warn().Msgf("Could not parse computer %v service %v registry security descriptor: %v", cinfo.Machine.Name, service.Name, err)
-		}
-
-		// Service security descriptor
-		if len(service.SecurityDescriptor) > 0 {
-			if sd, err := engine.ParseSecurityDescriptor(service.SecurityDescriptor); err == nil {
-				for _, entry := range sd.DACL.Entries {
-					entrysid := entry.SID
-					if entry.Type == engine.ACETYPE_ACCESS_ALLOWED && (entry.ACEFlags&engine.ACEFLAG_INHERIT_ONLY_ACE) == 0 {
-						var o *engine.Object
-						if entrysid == windowssecurity.SystemSID {
-							o = machine
-						} else {
-							o = ao.FindOrAddAdjacentSID(entrysid, machine)
-						}
-						if entry.Mask&engine.SERVICE_CHANGE_CONFIG == engine.SERVICE_CHANGE_CONFIG ||
-							entry.Mask&engine.SERVICE_ALL_ACCESS == engine.SERVICE_ALL_ACCESS ||
-							entry.Mask&engine.WRITE_OWNER == engine.WRITE_OWNER ||
-							entry.Mask&engine.WRITE_DAC == engine.WRITE_DAC {
-							o.EdgeTo(serviceobject, EdgeServiceModify)
-						}
-					}
-				}
-			} else {
-				ui.Warn().Msgf("Could not parse computer %v service %v security descriptor: %v", cinfo.Machine.Name, service.Name, err)
-			}
-		}
-
-		// Change service executable contents
-		serviceimageobject := engine.NewObject(
-			activedirectory.DisplayName, filepath.Base(service.ImageExecutable),
-			AbsolutePath, service.ImageExecutable,
-			engine.Type, "Executable",
-		)
-		ao.Add(serviceimageobject)
-		serviceimageobject.EdgeTo(serviceobject, EdgeExecuted)
-		serviceimageobject.ChildOf(serviceobject)
-		if ownersid, err := windowssecurity.ParseStringSID(service.ImageExecutableOwner); err == nil {
-			// Potential translation
-			if ownersid.Component(2) == 80 /* Service user */ {
-				continue
-			}
-			owner := ao.AddNew(
-				activedirectory.ObjectSid, engine.NewAttributeValueSID(ownersid),
-			)
-			if ownersid.StripRID() == localsid || ownersid.Component(2) != 21 {
-				owner.SetFlex(
-					engine.DataSource, uniquesource,
-				)
-			}
-			owner.EdgeTo(serviceimageobject, activedirectory.EdgeOwns)
-		}
-		if sd, err := engine.ParseACL(service.ImageExecutableDACL); err == nil {
-			for _, entry := range sd.Entries {
-				entrysid := entry.SID
-				if entry.Type == engine.ACETYPE_ACCESS_ALLOWED && (entrysid.Component(2) == 21 || entry.SID == windowssecurity.EveryoneSID || entry.SID == windowssecurity.AuthenticatedUsersSID) {
-					o := ao.FindOrAddAdjacentSID(entrysid, machine)
-					if entry.Mask&engine.FILE_WRITE_DATA != 0 {
-						o.EdgeTo(serviceimageobject, EdgeFileWrite)
-					}
-					if entry.Mask&engine.RIGHT_WRITE_OWNER != 0 {
-						o.EdgeTo(serviceimageobject, activedirectory.EdgeTakeOwnership) // Not sure about this one
-					}
-					if entry.Mask&engine.RIGHT_WRITE_DACL != 0 {
-						o.EdgeTo(serviceimageobject, activedirectory.EdgeWriteDACL)
-					}
-				}
-			}
-			// ui.Debug().Msgf("Service %v executable %v: %v", service.Name, service.ImageExecutable, sd)
-		}
-	}
-
-	// SCHEDULED TASKS
-	if len(cinfo.Tasks) > 0 {
-		taskcontainer := engine.NewObject(activedirectory.Name, "Scheduled Tasks")
-		ao.Add(taskcontainer)
-		taskcontainer.ChildOf(machine)
-		for _, task := range cinfo.Tasks {
-			taskobject := ao.AddNew(
-				engine.IgnoreBlanks,
-				activedirectory.Name, task.Name,
-				activedirectory.Description, task.Definition.RegistrationInfo.Description,
-				// ScheduledTaskPath, task.Path,
-				// engine.Enabled, task.Enabled,
-				engine.Type, "ScheduledTask",
-			)
-			taskobject.ChildOf(taskcontainer)
-			machine.EdgeTo(taskobject, EdgeHosts)
-			switch taskmaster.TaskLogonType(task.Definition.Principal.LogonType) {
-			case taskmaster.TASK_LOGON_GROUP:
-				// When someone that is a member of the group is logged in
-				// task.Definition.Principal.GroupID == "Everyone"
-			case taskmaster.TASK_LOGON_SERVICE_ACCOUNT:
-				if task.Definition.Principal.UserID == "LOCAL SERVICE" {
-					// "LOCAL SERVICE"
-				}
-				if task.Definition.Principal.UserID == "SYSTEM" && task.Definition.Principal.RunLevel == 1 {
-					// Elevated as system
-					system := ao.FindOrAddAdjacentSID(windowssecurity.SystemSID, machine)
-					taskobject.EdgeTo(system, analyze.EdgeAuthenticatesAs)
-				}
-				if strings.HasPrefix(task.Definition.Principal.UserID, "\\") {
-					ui.Debug().Msgf("Odd service account in scheduled task %v: %v", task.Name, task.Definition.Principal.UserID)
-				}
-			}
-
-			// DACL that can change the task
-			if task.Definition.RegistrationInfo.SecurityDescriptor != "" {
-				if sd, err := engine.ParseSDDL(task.Definition.RegistrationInfo.SecurityDescriptor); err == nil {
-					for _, entry := range sd.Entries {
-						entrysid := entry.SID
-						if entrysid == windowssecurity.AdministratorsSID || entrysid == windowssecurity.SystemSID || entrysid.Component(2) == 80 /* Service user */ {
-							// if we have local admin it's already game over so don't map this
-							continue
-						}
-						if entry.Type == engine.ACETYPE_ACCESS_ALLOWED && (entry.ACEFlags&engine.ACEFLAG_INHERIT_ONLY_ACE) == 0 {
-							if entry.Mask&engine.WRITE_DAC == engine.WRITE_DAC {
-								ao.FindOrAddAdjacentSID(entry.SID, machine).EdgeTo(taskobject, activedirectory.EdgeWriteDACL)
-							}
-							if entry.Mask&engine.WRITE_OWNER != engine.WRITE_OWNER {
-								ao.FindOrAddAdjacentSID(entry.SID, machine).EdgeTo(taskobject, activedirectory.EdgeTakeOwnership)
-							}
-							if entry.Mask&engine.TASK_WRITE == engine.TASK_WRITE {
-								ao.FindOrAddAdjacentSID(entry.SID, machine).EdgeTo(taskobject, activedirectory.EdgeWriteAll)
-							}
-							if entry.Mask&engine.TASK_FULL_CONTROL == engine.TASK_FULL_CONTROL {
-								ao.FindOrAddAdjacentSID(entry.SID, machine).EdgeTo(taskobject, activedirectory.EdgeGenericAll)
-							}
-						}
-					}
-				}
-			}
-		}
-	}
-
-	// SOFTWARE INVENTORY AS ATTRIBUTES
-	installedsoftware := make([]string, len(cinfo.Software))
-	for i, software := range cinfo.Software {
-		installedsoftware[i] = fmt.Sprintf(
-			"%v %v %v", software.Publisher, software.DisplayName, software.DisplayVersion,
-		)
-	}
-	if len(installedsoftware) > 0 {
-		machine.SetFlex(localmachine.InstalledSoftware, installedsoftware)
-	}
-	// SHARES
-	if len(cinfo.Shares) > 0 {
-		computershares := ao.AddNew(
-			activedirectory.Type, "Container",
-			activedirectory.DisplayName, "Shares",
-		)
-		computershares.ChildOf(machine)
-		for _, share := range cinfo.Shares {
-			shareobject := ao.AddNew(
-				engine.IgnoreBlanks,
-				activedirectory.DisplayName, "\\\\"+cinfo.Machine.Name+"\\"+share.Name,
-				AbsolutePath, share.Path,
-				engine.Description, share.Remark,
-				ShareType, share.Type,
-				engine.Type, "Share",
-			)
-			machine.EdgeTo(shareobject, EdgeShares)
-			shareobject.ChildOf(computershares)
-			// Fileshare rights
-			if len(share.DACL) == 0 {
-				ui.Warn().Msgf("No security descriptor for machine %v file share %v", cinfo.Machine.Name, share.Name)
-			} else if sd, err := engine.CacheOrParseSecurityDescriptor(string(share.DACL)); err == nil {
-				// if !sd.Owner.IsNull() {
-				// 	ui.Warn().Msgf("Share %v has owner set to %v", share.Name, sd.Owner)
-				// }
-				// if !sd.Group.IsNull() {
-				// 	ui.Warn().Msgf("Share %v has group set to %v", share.Name, sd.Group)
-				// }
-				for _, entry := range sd.DACL.Entries {
-					if entry.Type == engine.ACETYPE_ACCESS_ALLOWED {
-						entrysid := entry.SID
-						o, _, _ := ri.GetSIDObject(entrysid, Auto)
-						if entry.Mask&engine.FILE_READ_DATA != 0 {
-							o.EdgeTo(shareobject, EdgeFileRead)
-						}
-						if entry.Mask&engine.FILE_WRITE_DATA != 0 {
-							o.EdgeTo(shareobject, EdgeFileWrite)
-						}
-						if entry.Mask&engine.RIGHT_WRITE_OWNER != 0 {
-							o.EdgeTo(shareobject, activedirectory.EdgeTakeOwnership) // Not sure about this one
-						}
-						if entry.Mask&engine.RIGHT_WRITE_DACL != 0 {
-							o.EdgeTo(shareobject, activedirectory.EdgeWriteDACL)
-						}
-					} else if entry.Type == engine.ACETYPE_ACCESS_ALLOWED_OBJECT {
-						ui.Debug().Msg("Fixme")
-					}
-				}
-			} else {
-				ui.Warn().Msgf("Could not parse machine %v file share %v security descriptor", cinfo.Machine.Name, share.Name)
-			}
-			pathobject := ao.AddNew(
-				engine.IgnoreBlanks,
-				activedirectory.DisplayName, share.Path,
-				AbsolutePath, share.Path,
-				engine.Type, "Directory",
-			)
-			pathobject.ChildOf(machine)
-			shareobject.EdgeTo(pathobject, EdgePublishes)
-			// File rights
-			if sd, err := engine.CacheOrParseSecurityDescriptor(string(share.PathDACL)); err == nil {
-				if !sd.Owner.IsNull() {
-					owner := ao.FindOrAddAdjacentSID(sd.Owner, machine)
-					owner.EdgeTo(pathobject, activedirectory.EdgeOwns)
-				}
-				for _, entry := range sd.DACL.Entries {
-					entrysid := entry.SID
-					if entry.Type == engine.ACETYPE_ACCESS_ALLOWED {
-						aclsid := ao.FindOrAddAdjacentSID(entrysid, machine)
-						if entry.Mask&engine.FILE_READ_DATA != 0 {
-							aclsid.EdgeTo(pathobject, EdgeFileRead)
-						}
-						if entry.Mask&engine.FILE_WRITE_DATA != 0 {
-							aclsid.EdgeTo(pathobject, EdgeFileWrite)
-						}
-						if entry.Mask&engine.RIGHT_WRITE_OWNER != 0 {
-							aclsid.EdgeTo(pathobject, activedirectory.EdgeTakeOwnership) // Not sure about this one
-						}
-						if entry.Mask&engine.RIGHT_WRITE_DACL != 0 {
-							aclsid.EdgeTo(pathobject, activedirectory.EdgeWriteDACL)
-						}
-					} else if entry.Type == engine.ACETYPE_ACCESS_ALLOWED_OBJECT {
-						ui.Debug().Msgf("Fixme")
-					}
-				}
-			}
-		}
-	}
-	// Everyone / World and Authenticated Users merge with Domain - not pretty IMO
-	if cinfo.Machine.IsDomainJoined && !isdomaincontroller {
-		domaineveryoneobject := ao.AddNew(
-			activedirectory.ObjectSid, engine.NewAttributeValueSID(windowssecurity.EveryoneSID),
-			engine.DataSource, engine.NewAttributeValueString(cinfo.Machine.Domain),
-		)
-		// Everyone who is a member of the Domain is also a member of "our" Everyone
-		domaineveryoneobject.EdgeTo(everyone, activedirectory.EdgeMemberOfGroup)
-		domainauthenticatedusers := ao.AddNew(
-			activedirectory.ObjectSid, engine.NewAttributeValueSID(windowssecurity.AuthenticatedUsersSID),
-			engine.DataSource, engine.NewAttributeValueString(cinfo.Machine.Domain),
-		)
-		domainauthenticatedusers.EdgeTo(authenticatedUsers, activedirectory.EdgeMemberOfGroup)
-	}
-	return machine, nil
-}
-
-type relativeInfo struct {
-	LocalName          engine.AttributeValue
-	DomainName         engine.AttributeValue
-	ao                 *engine.Objects
-	MachineSID         windowssecurity.SID
-	DomainJoinedSID    windowssecurity.SID
-	IsDomainController bool
-}
-type RelativeLocation byte
-
-const (
-	Auto RelativeLocation = iota
-	Local
-	Domain
-)
-
-func (ri *relativeInfo) GetSIDObject(targetSID windowssecurity.SID, location RelativeLocation) (result *engine.Object, existing bool, local bool) {
-	dataSource := ri.LocalName
-	local = true
-	switch location {
-	case Local:
-		// dataSource is already local name
-	case Domain:
-		dataSource = ri.DomainName
-		local = false
-	case Auto:
-		if ri.IsDomainController {
-			dataSource = ri.DomainName
-			local = false
-		} else if targetSID.Component(2) == 21 && targetSID.StripRID() != ri.MachineSID {
-			// Universally identifiable, just go with that and let merge fix it
-			assignee, existing := ri.ao.FindOrAdd(
-				activedirectory.ObjectSid, engine.NewAttributeValueSID(targetSID),
-			)
-			return assignee, existing, false
-		}
-	}
-	assignee, existing := ri.ao.FindTwoOrAdd(
-		activedirectory.ObjectSid, engine.NewAttributeValueSID(targetSID),
-		engine.DataSource, dataSource,
-	)
-	return assignee, existing, local
-}
+package analyze
+
+import (
+	"fmt"
+	"net/url"
+	"path/filepath"
+	"strings"
+	"sync"
+
+	"github.com/amidaware/taskmaster"
+	"github.com/lkarlslund/adalanche/modules/engine"
+	"github.com/lkarlslund/adalanche/modules/integrations/activedirectory"
+	"github.com/lkarlslund/adalanche/modules/integrations/activedirectory/analyze"
+	"github.com/lkarlslund/adalanche/modules/integrations/localmachine"
+	"github.com/lkarlslund/adalanche/modules/ui"
+	"github.com/lkarlslund/adalanche/modules/windowssecurity"
+)
+
+var unhandledPrivileges sync.Map
+
+var PrimaryUser = engine.NewAttribute("primaryUser").SetDescription("Derived primary user from local 4624 interactive events")
+
+// Returns the computer object
+func ImportCollectorInfo(ao *engine.Objects, cinfo localmachine.Info) (*engine.Object, error) {
+	var machine *engine.Object
+	var existing bool
+	// See if the machine has a unique SID
+	localsid, err := windowssecurity.ParseStringSID(cinfo.Machine.LocalSID)
+	if err != nil {
+		return nil, fmt.Errorf("collected localmachine information for %v doesn't contain valid local machine SID (%v): %v", cinfo.Machine.Name, cinfo.Machine.LocalSID, err)
+	}
+	var domainsid windowssecurity.SID
+	if cinfo.Machine.IsDomainJoined {
+		domainsid, err = windowssecurity.ParseStringSID(cinfo.Machine.ComputerDomainSID)
+		if cinfo.Machine.ComputerDomainSID != "" && err == nil {
+			machine, existing = ao.FindOrAdd(
+				analyze.DomainJoinedSID, engine.NewAttributeValueSID(domainsid),
+			)
+			// It's a duplicate domain member SID :-(
+			if existing {
+				return nil, fmt.Errorf("duplicate machine info for domain account SID %v found, not loading it. machine names %v and %v", cinfo.Machine.ComputerDomainSID, cinfo.Machine.Name, machine.Label())
+			}
+			// Link to the AD account
+			computer, _ := ao.FindOrAdd(
+				activedirectory.ObjectSid, engine.NewAttributeValueSID(domainsid),
+			)
+			downlevelmachinename := cinfo.Machine.Domain + "\\" + cinfo.Machine.Name + "$"
+			computer.SetFlex(
+				activedirectory.SAMAccountName, engine.NewAttributeValueString(strings.ToUpper(cinfo.Machine.Name)+"$"),
+				engine.DownLevelLogonName, engine.NewAttributeValueString(downlevelmachinename),
+			)
+			machine.EdgeTo(computer, analyze.EdgeAuthenticatesAs)
+			machine.EdgeTo(computer, analyze.EdgeMachineAccount)
+			machine.ChildOf(computer)
+		}
+	} else {
+		ui.Debug().Msg("NOT JOINED??")
+	}
+	if cinfo.UnprivilegedCollection {
+		ui.Info().Msgf("Loading partial information from unprivileged collector on machine %v", cinfo.Machine.Name)
+	}
+	if machine == nil {
+		// Not Domain Joined!?
+		machine = ao.AddNew()
+	}
+	machine.SetFlex(
+		engine.IgnoreBlanks,
+		engine.DisplayName, cinfo.Machine.Name,
+		engine.NewAttribute("architecture"), cinfo.Machine.Architecture,
+		engine.NewAttribute("editionId"), cinfo.Machine.EditionID,
+		engine.NewAttribute("buildBranch"), cinfo.Machine.BuildBranch,
+		engine.NewAttribute("buildNumber"), cinfo.Machine.BuildNumber,
+		engine.NewAttribute("majorVersionNumber"), cinfo.Machine.MajorVersionNumber,
+		engine.NewAttribute("version"), cinfo.Machine.Version,
+		engine.NewAttribute("productName"), cinfo.Machine.ProductName,
+		engine.NewAttribute("productSuite"), cinfo.Machine.ProductSuite,
+		engine.NewAttribute("productType"), cinfo.Machine.ProductType,
+		engine.ObjectSid, localsid,
+		engine.Type, engine.NewAttributeValueString("Machine"),
+		engine.NewAttribute("connectivity"), cinfo.Network.InternetConnectivity,
+	)
+	if cinfo.Machine.WUServer != "" {
+		if u, err := url.Parse(cinfo.Machine.WUServer); err == nil {
+			host, _, _ := strings.Cut(u.Host, ":")
+			machine.SetFlex(
+				WUServer, engine.NewAttributeValueString(host),
+			)
+		}
+	}
+	if cinfo.Machine.SCCMLastValidMP != "" {
+		if u, err := url.Parse(cinfo.Machine.SCCMLastValidMP); err == nil {
+			host, _, _ := strings.Cut(u.Host, ":")
+			machine.SetFlex(
+				SCCMServer, engine.NewAttributeValueString(host),
+			)
+		}
+	}
+	var isdomaincontroller bool
+	if cinfo.Machine.ProductType != "" {
+		// New way of detecting domain controller
+		isdomaincontroller = strings.EqualFold(cinfo.Machine.ProductType, "LANMANNT")
+	} else {
+		// OK, lets brute force this alien
+		for _, group := range cinfo.Groups {
+			if group.SID == "S-1-5-32-548" {
+				// Account Operators exists only locally on DCs
+				isdomaincontroller = true
+				break
+			}
+		}
+	}
+	if isdomaincontroller {
+		ui.Debug().Msgf("Detected %v as local machine data coming from a Domain Controller", cinfo.Machine.Name)
+	}
+	// Local accounts should not merge, unless we're a DC, then it's OK to merge with the domain source
+	uniquesource := engine.NewAttributeValueString(cinfo.Machine.Name)
+	// Set source to domain NetBios name if we're a DC
+	if isdomaincontroller {
+		uniquesource = engine.NewAttributeValueString(cinfo.Machine.Domain)
+	}
+	ri := relativeInfo{
+		LocalName:          engine.NewAttributeValueString(cinfo.Machine.Name),
+		DomainName:         engine.NewAttributeValueString(cinfo.Machine.Domain),
+		DomainJoinedSID:    domainsid,
+		MachineSID:         localsid,
+		IsDomainController: isdomaincontroller,
+		ao:                 ao,
+	}
+	// Don't set UniqueSource on the computer object, it needs to merge with the AD object!
+	machine.SetFlex(engine.DataSource, uniquesource)
+	everyone, _, _ := ri.GetSIDObject(windowssecurity.EveryoneSID, Auto)
+	everyone.SetFlex(engine.Type, "Group") // This could go wrong
+	everyone.ChildOf(machine)
+	authenticatedUsers, _, _ := ri.GetSIDObject(windowssecurity.AuthenticatedUsersSID, Auto)
+	authenticatedUsers.SetFlex(engine.Type, "Group") // This could go wrong
+	authenticatedUsers.EdgeTo(everyone, activedirectory.EdgeMemberOfGroup)
+	authenticatedUsers.ChildOf(machine)
+	if cinfo.Machine.IsDomainJoined {
+		domainauthenticatedusers, _, _ := ri.GetSIDObject(windowssecurity.EveryoneSID, Domain)
+		domainauthenticatedusers.EdgeTo(authenticatedUsers, activedirectory.EdgeMemberOfGroup)
+	}
+	var macaddrs, ipaddresses []string
+	for _, networkinterface := range cinfo.Network.NetworkInterfaces {
+		if strings.Count(networkinterface.MACAddress, ":") == 5 {
+			// Sanity check above removes ISATAP interfaces
+			if strings.EqualFold(networkinterface.MACAddress, "02:00:4c:4f:4f:50") {
+				// Loopback adapter, skip it
+				continue
+			}
+			if strings.EqualFold(networkinterface.MACAddress, "02:50:41:00:00:01") {
+				// Palo Alto Protect network interface
+				continue
+			}
+			macaddrs = append(macaddrs, strings.ReplaceAll(networkinterface.MACAddress, ":", ""))
+			ipaddresses = append(ipaddresses, networkinterface.Addresses...)
+		}
+	}
+	machine.SetFlex(
+		engine.IgnoreBlanks,
+		localmachine.MACAddress, macaddrs,
+		engine.IPAddress, ipaddresses,
+	)
+	ao.ReindexObject(machine, false) // We changed stuff after adding it
+	// Add local accounts as synthetic objects
+	userscontainer := engine.NewObject(activedirectory.Name, "Users")
+	ao.Add(userscontainer)
+	userscontainer.ChildOf(machine)
+	var rdprightshandled bool
+	// Privileges to exploits - from https://github.com/gtworek/Priv2Admin
+	for _, pi := range cinfo.Privileges {
+		var pwn engine.Edge
+		switch pi.Name {
+		case "SeNetworkLogonRight":
+			pwn = EdgeSeNetworkLogonRight
+		case "SeRemoteInteractiveLogonRight":
+			pwn = EdgeLocalRDPRights
+			rdprightshandled = true
+		case "SeBackupPrivilege":
+			pwn = EdgeSeBackupPrivilege
+		case "SeRestorePrivilege":
+			pwn = EdgeSeRestorePrivilege
+		case "SeAssignPrimaryTokenPrivilege":
+			pwn = EdgeSeAssignPrimaryToken
+		case "SeCreateTokenPrivilege":
+			pwn = EdgeSeCreateToken
+		case "SeDebugPrivilege":
+			pwn = EdgeSeDebug
+		case "SeImpersonatePrivilege":
+			pwn = EdgeSeImpersonate
+		case "SeLoadDriverPrivilege":
+			pwn = EdgeSeLoadDriver
+		case "SeManageVolumePrivilege":
+			pwn = EdgeSeManageVolume
+		case "SeTakeOwnershipPrivilege":
+			pwn = EdgeSeTakeOwnership
+		case "SeTrustedCredManAccess":
+			pwn = EdgeSeTrustedCredManAccess
+		case "SeMachineAccountPrivilege":
+		// Join machine to domain
+		// pwn = EdgeSeMachineAccount
+		case "SeTcbPrivilege":
+			pwn = EdgeSeTcb
+		case "SeIncreaseQuotaPrivilege",
+			"SeSystemProfilePrivilege",
+			"SeSecurityPrivilege",
+			"SeSystemtimePrivilege",
+			"SeProfileSingleProcessPrivilege",
+			"SeIncreaseBasePriorityPrivilege",
+			"SeCreatePagefilePrivilege",
+			"SeShutdownPrivilege",
+			"SeAuditPrivilege",
+			"SeSystemEnvironmentPrivilege",
+			"SeChangeNotifyPrivilege",
+			"SeRemoteShutdownPrivilege",
+			"SeUndockPrivilege",
+			"SeCreateGlobalPrivilege",
+			"SeIncreaseWorkingSetPrivilege",
+			"SeTimeZonePrivilege",
+			"SeCreateSymbolicLinkPrivilege",
+			"SeInteractiveLogonRight",
+			"SeDenyInteractiveLogonRight",
+			"SeDenyRemoteInteractiveLogonRight",
+			"SeBatchLogonRight",
+			"SeServiceLogonRight",
+			"SeDelegateSessionUserImpersonatePrivilege",
+			"SeLockMemoryPrivilege",
+			"SeTrustedCredManAccessPrivilege",
+			"SeDenyNetworkLogonRight",
+			"SeDenyBatchLogonRight",
+			"SeDenyServiceLogonRight",
+			"SeRelabelPrivilege",
+			"SeCreatePermanentPrivilege":
+			// No edge
+			continue
+		case "SeEnableDelegationPrivilege":
+			ui.Trace().Msgf("SeEnableDelegationPrivilege hit")
+			continue
+		default:
+			_, loaded := unhandledPrivileges.LoadOrStore(pi, struct{}{})
+			if !loaded {
+				ui.Warn().Msgf("Unhandled privilege encountered; %v", pi)
+			}
+			continue
+		}
+		for _, sidstring := range pi.AssignedSIDs {
+			sid, err := windowssecurity.ParseStringSID(sidstring)
+			if err != nil {
+				ui.Error().Msgf("Invalid SID %v: %v", sidstring, err)
+				continue
+			}
+			// Potential translation
+			assignee, _, _ := ri.GetSIDObject(sid, Auto)
+			assignee.EdgeTo(machine, pwn)
+		}
+	}
+	if !isdomaincontroller {
+		for _, user := range cinfo.Users {
+			uac := 512
+			if !user.IsEnabled {
+				uac += engine.UAC_ACCOUNTDISABLE
+			}
+			if user.IsLocked {
+				uac += engine.UAC_LOCKOUT
+			}
+			if user.PasswordNeverExpires {
+				uac += engine.UAC_DONT_EXPIRE_PASSWORD
+			}
+			if user.NoChangePassword {
+				uac += engine.UAC_PASSWD_CANT_CHANGE
+			}
+			usid, err := windowssecurity.ParseStringSID(user.SID)
+			if err == nil {
+				localUser := ao.AddNew(
+					engine.IgnoreBlanks,
+					activedirectory.ObjectSid, engine.NewAttributeValueSID(usid),
+					activedirectory.Type, "Person",
+					activedirectory.DisplayName, user.FullName,
+					activedirectory.Name, user.Name,
+					activedirectory.UserAccountControl, uac,
+					activedirectory.PwdLastSet, user.PasswordLastSet,
+					activedirectory.LastLogon, user.LastLogon,
+					engine.DownLevelLogonName, cinfo.Machine.Name+"\\"+user.Name,
+					activedirectory.BadPwdCount, user.BadPasswordCount,
+					activedirectory.LogonCount, user.NumberOfLogins,
+					engine.DataSource, uniquesource,
+				)
+				localUser.ChildOf(userscontainer)
+				localUser.EdgeTo(authenticatedUsers, activedirectory.EdgeMemberOfGroup)
+
+				if user.IsEnabled {
+					localUser.Tag("account_enabled")
+				} else {
+					localUser.Tag("account_disabled")
+				}
+				if user.IsLocked {
+					localUser.Tag("account_locked")
+				}
+				if user.NoChangePassword {
+					localUser.Tag("password_cant_change")
+				}
+				if user.PasswordNeverExpires {
+					localUser.Tag("password_never_expires")
+				}
+			} else {
+				ui.Warn().Msgf("Invalid user SID in dump: %v", user.SID)
+			}
+		}
+		// Iterate over Groups
+		groupscontainer := engine.NewObject(activedirectory.Name, "Groups")
+		ao.Add(groupscontainer)
+		groupscontainer.ChildOf(machine)
+		for _, group := range cinfo.Groups {
+			groupsid, err := windowssecurity.ParseStringSID(group.SID)
+			if err != nil {
+				ui.Warn().Msgf("Can't convert local group SID %v: %v", group.SID, err)
+				continue
+			}
+			// Potential translation
+			localGroup := ao.AddNew(
+				engine.IgnoreBlanks,
+				activedirectory.ObjectSid, engine.NewAttributeValueSID(groupsid),
+				activedirectory.Name, group.Name,
+				activedirectory.Description, group.Comment,
+				engine.Type, "Group",
+				engine.DataSource, uniquesource,
+			)
+			localGroup.ChildOf(groupscontainer)
+			if err != nil && group.Name != "SMS Admins" {
+				ui.Warn().Msgf("Can't convert local group SID %v: %v", group.SID, err)
+				continue
+			}
+			for _, member := range group.Members {
+				var membersid windowssecurity.SID
+				if member.SID != "" {
+					membersid, err = windowssecurity.ParseStringSID(member.SID)
+					if err != nil {
+						ui.Warn().Msgf("Can't convert local group member SID %v: %v", member.SID, err)
+						continue
+					}
+				} else {
+					// Some members show up with the SID in the name field FME
+					membersid, err = windowssecurity.ParseStringSID(member.Name)
+					if err != nil {
+						ui.Info().Msgf("Fallback SID translation on %v failed: %v", member.Name, err)
+						continue
+					}
+				}
+				memberobject, existing, local := ri.GetSIDObject(membersid, Auto)
+				// Collector sometimes returns junk, but if we have downlevel logon name we store it
+				if member.Name != "" && !strings.HasSuffix(member.Name, "\\") && !strings.HasPrefix(member.Name, "S-1-") {
+					memberobject.SetFlex(
+						engine.DownLevelLogonName, member.Name,
+					)
+				}
+				memberobject.EdgeTo(localGroup, activedirectory.EdgeMemberOfGroup)
+				switch {
+				case group.Name == "SMS Admins":
+					localGroup.EdgeTo(machine, EdgeLocalSMSAdmins)
+				case groupsid == windowssecurity.AdministratorsSID:
+					localGroup.EdgeTo(machine, EdgeLocalAdminRights)
+				case groupsid == windowssecurity.DCOMUsersSID:
+					localGroup.EdgeTo(machine, EdgeLocalDCOMRights)
+				case groupsid == windowssecurity.RemoteDesktopUsersSID:
+					if !rdprightshandled {
+						localGroup.EdgeTo(machine, EdgeLocalRDPRights)
+					}
+				}
+				if local && !existing {
+					// Maybe a deleted user or group
+					memberobject.ChildOf(machine)
+				}
+			}
+		}
+	}
+
+	// USERS THAT HAVE SESSIONS ON THE MACHINE ONCE IN WHILE
+	topInteractiveUsers := map[string]int{}
+	for _, login := range cinfo.LoginInfos {
+		usersid, err := windowssecurity.ParseStringSID(login.SID)
+		if err != nil {
+			ui.Warn().Msgf("Can't convert local user SID %v: %v", login.SID, err)
+			continue
+		}
+		if usersid.Component(2) != 21 {
+			continue // Not a local or domain SID, skip it
+		}
+		// Potential translation
+		// usersid = MapSID(originalsid, localsid, usersid)
+		loggedin := ao.FindOrAddAdjacentSID(usersid, machine)
+		if usersid.StripRID() == localsid || usersid.Component(2) != 21 {
+			loggedin.SetFlex(
+				engine.DataSource, uniquesource,
+			)
+		}
+		var username string
+		if !strings.Contains(login.Domain, ".") {
+			username = login.Domain + "\\" + login.User
+			loggedin.Set(engine.DownLevelLogonName, engine.NewAttributeValueString(username))
+		} else {
+			// user.Set(engine.SAMAccountName, engine.NewAttributeValueString(login.User))
+			username = login.User + "@" + login.Domain
+			loggedin.Set(engine.UserPrincipalName, engine.NewAttributeValueString(username))
+		}
+
+		if login.LogonType == 2 || login.LogonType == 11 {
+			logins := topInteractiveUsers[username]
+			logins++
+			topInteractiveUsers[username] = logins
+		}
+
+		// loginSince := login.LastSeen.Sub(cinfo.Collected).Hours() / 24
+		// switch {
+		// case loginSince <= 1:
+		// 	machine.EdgeTo(user, EdgeLocalSessionLastDay)
+		// case loginSince <= 7:
+		// 	machine.EdgeTo(user, EdgeLocalSessionLastWeek)
+		// case loginSince <= 31:
+		// 	machine.EdgeTo(user, EdgeLocalSessionLastMonth)
+		// }
+
+		// Parse event id 4624
+		switch login.LogonType {
+		case 2, 11: // Interactive or cached interactive
+			machine.EdgeTo(loggedin, EdgeSessionLocal)
+		case 3: // Network
+			machine.EdgeTo(loggedin, EdgeSessionNetwork)
+			switch login.AuthenticationPackageName {
+			case "NTLM", "NTLM V1":
+				machine.EdgeTo(user, EdgeSessionNetworkNTLM)
+			case "NTLM V2":
+				machine.EdgeTo(loggedin, EdgeSessionNetworkNTLMv2)
+			case "Kerberos":
+				machine.EdgeTo(loggedin, EdgeSessionNetworkKerberos)
+			case "Negotiate":
+				machine.EdgeTo(loggedin, EdgeSessionNetworkNegotiate)
+			default:
+				ui.Debug().Msgf("Other: %v", login.AuthenticationPackageName)
+			}
+		case 4: // Batch (scheduled task)
+			machine.EdgeTo(loggedin, EdgeSessionBatch)
+		case 5: // Service
+			machine.EdgeTo(loggedin, EdgeSessionService)
+		case 10: // RDP
+			machine.EdgeTo(loggedin, EdgeSessionRDP)
+		}
+		machine.EdgeTo(loggedin, EdgeSession)
+
+		for _, ipaddress := range login.IpAddress {
+			IpMachine := ao.AddNew(
+				engine.IPAddress, engine.NewAttributeValueString(ipaddress),
+				engine.Type, "Machine",
+			)
+			IpMachine.EdgeTo(loggedin, EdgeSession)
+		}
+	}
+	if len(topInteractiveUsers) > 0 {
+		var primaryuser string
+		var maxcount int
+		for user, count := range topInteractiveUsers {
+			if count > maxcount {
+				maxcount = count
+				primaryuser = user
+			}
+		}
+		if primaryuser != "" {
+			machine.Set(PrimaryUser, engine.NewAttributeValueString(primaryuser))
+		}
+	}
+
+	// AUTOLOGIN CREDENTIALS - ONLY IF DOMAIN JOINED AND IT'S TO THIS DOMAIN
+	if cinfo.Machine.DefaultUsername != "" &&
+		cinfo.Machine.DefaultDomain != "" &&
+		strings.EqualFold(cinfo.Machine.DefaultDomain, cinfo.Machine.Domain) {
+		// NETBIOS name for domain check FIXME
+		user, _ := ao.FindOrAdd(
+			engine.NetbiosDomain, engine.NewAttributeValueString(cinfo.Machine.DefaultDomain),
+			activedirectory.SAMAccountName, cinfo.Machine.DefaultUsername,
+			engine.DownLevelLogonName, cinfo.Machine.DefaultDomain+"\\"+cinfo.Machine.DefaultUsername,
+		)
+		machine.EdgeTo(user, EdgeHasAutoAdminLogonCredentials)
+	}
+
+	// SERVICE CONTROL MANAGER
+	if len(cinfo.ServiceControlManagerSecurityDescriptor) > 0 {
+		// Parse the SCM security descriptor
+		if sd, err := engine.ParseSecurityDescriptor(cinfo.ServiceControlManagerSecurityDescriptor); err == nil {
+			for _, entry := range sd.DACL.Entries {
+				entrysid := entry.SID
+				if entrysid == windowssecurity.AdministratorsSID || entrysid == windowssecurity.SystemSID || entrysid.Component(2) == 80 /* Service user */ {
+					// if we have local admin it's already game over so don't map this
+					continue
+				}
+				// Create service permission check
+				if entry.Type == engine.ACETYPE_ACCESS_ALLOWED &&
+					entry.ACEFlags&engine.ACEFLAG_INHERIT_ONLY_ACE == 0 &&
+					entry.Mask&engine.SC_MANAGER_CREATE_SERVICE != 0 {
+					o := ao.AddNew(
+						activedirectory.ObjectSid, engine.NewAttributeValueSID(entrysid),
+					)
+					if entrysid != windowssecurity.EveryoneSID && (entrysid.StripRID() == localsid || entrysid.Component(2) != 21) {
+						o.SetFlex(
+							engine.DataSource, uniquesource,
+						)
+					}
+					o.EdgeTo(machine, EdgeCreateService)
+				}
+			}
+		} else {
+			ui.Warn().Msgf("Can't parse Service Control Manager security descriptor on %v: %v", cinfo.Machine.Name, err)
+		}
+	}
+
+	// INDIVIDUAL SERVICES
+	servicescontainer := engine.NewObject(activedirectory.Name, "Services")
+	ao.Add(servicescontainer)
+	servicescontainer.ChildOf(machine)
+	// All services are a member of this group
+	localservicesgroup := ao.AddNew(
+		activedirectory.ObjectSid, engine.NewAttributeValueSID(windowssecurity.ServicesSID),
+		engine.DownLevelLogonName, cinfo.Machine.Name+"\\Services",
+		engine.DisplayName, "Services (local)",
+		engine.DataSource, cinfo.Machine.Name,
+		engine.Type, "Group",
+	)
+	localservicesgroup.ChildOf(machine)
+	for _, service := range cinfo.Services {
+		serviceobject := engine.NewObject(
+			engine.IgnoreBlanks,
+			activedirectory.Name, service.Name,
+			activedirectory.DisplayName, service.Name,
+			activedirectory.Description, service.Description,
+			ServiceStart, int64(service.Start),
+			ServiceType, int64(service.Type),
+			activedirectory.Type, "Service",
+		)
+		if service.Start < 3 {
+			serviceobject.Tag("service_autostart")
+		}
+		switch service.Start {
+		case 0:
+			serviceobject.Tag("service_boot")
+		case 1:
+			serviceobject.Tag("service_system")
+		case 2:
+			serviceobject.Tag("service_automatic")
+		case 3:
+			serviceobject.Tag("service_manual")
+		case 4:
+			serviceobject.Tag("service_disabled")
+		}
+		ao.Add(serviceobject)
+		serviceobject.ChildOf(servicescontainer)
+		serviceobject.EdgeTo(localservicesgroup, EdgeMemberOfGroup)
+		machine.EdgeTo(serviceobject, EdgeHosts)
+		var serviceaccountSID windowssecurity.SID
+		// If we have the SID use that
+		if service.AccountSID != "" {
+			serviceaccountSID, err = windowssecurity.ParseStringSID(service.AccountSID)
+			if err != nil {
+				ui.Warn().Msgf("Service account SID (%v) parsing problem: %v", service.AccountSID, err)
+			}
+		}
+		// Some service don't have SID, just the name
+		if serviceaccountSID.IsBlank() {
+			if strings.EqualFold(service.Account, "LocalSystem") {
+				serviceaccountSID = windowssecurity.SystemSID
+			}
+		}
+		var svcaccount *engine.Object
+		if !serviceaccountSID.IsBlank() {
+			svcaccount = ao.AddNew(
+				activedirectory.ObjectSid, engine.NewAttributeValueSID(serviceaccountSID),
+			)
+			if serviceaccountSID.StripRID() == localsid || serviceaccountSID.Component(2) != 21 {
+				svcaccount.SetFlex(
+					engine.DataSource, uniquesource,
+				)
+				nameparts := strings.Split(service.Account, "\\")
+				if len(nameparts) == 2 && strings.EqualFold(nameparts[0], cinfo.Machine.Domain) {
+					svcaccount.SetFlex(
+						engine.DownLevelLogonName, service.Account,
+					)
+				}
+				svcaccount.ChildOf(serviceobject)
+			}
+			if serviceaccountSID.Component(2) < 21 {
+				svcaccount.SetFlex(activedirectory.Type, "Group")
+			}
+		}
+		if svcaccount == nil {
+			if service.Account != "" {
+				nameparts := strings.Split(service.Account, "\\")
+				// account can be USER, .\USER, DOMAIN\USER (come on!)
+				if len(nameparts) == 2 {
+					if nameparts[0] == "." || strings.EqualFold(nameparts[0], cinfo.Machine.Domain) {
+						// .\Name or MACHINE\Name
+						svcaccount, _ = ao.FindOrAdd(
+							engine.DownLevelLogonName, engine.NewAttributeValueString(cinfo.Machine.Domain+"\\"+nameparts[1]),
+						)
+						svcaccount.SetFlex(engine.DataSource, uniquesource)
+					} else {
+						// DOMAIN\Name
+						svcaccount, _ = ao.FindOrAdd(
+							engine.DownLevelLogonName, engine.NewAttributeValueString(service.Account),
+						)
+					}
+				} else if len(nameparts) == 1 {
+					// no \\ in name, just a user name!? this COULD be wrong, might be a DOMAIN account?
+					svcaccount, _ = ao.FindOrAdd(
+						engine.DownLevelLogonName, engine.NewAttributeValueString(cinfo.Machine.Domain+"\\"+nameparts[0]),
+					)
+				}
+			}
+		}
+		// Did we somehow manage to find an account?
+		if svcaccount != nil {
+			if serviceaccountSID.Component(2) == 21 || serviceaccountSID.Component(2) == 32 {
+				// Foreign to computer, so it gets a direct edge
+				machine.EdgeTo(svcaccount, EdgeSessionService)
+				machine.EdgeTo(svcaccount, EdgeHasServiceAccountCredentials)
+			}
+			if serviceaccountSID != windowssecurity.LocalServiceSID {
+				serviceobject.EdgeTo(svcaccount, analyze.EdgeAuthenticatesAs)
+			}
+		} else if service.Account != "" || service.AccountSID != "" {
+			ui.Warn().Msgf("Unhandled service credentials %+v", service)
+		}
+		// Specific service SID
+		so := ao.FindOrAddAdjacentSID(windowssecurity.ServiceNameToServiceSID(service.Name), machine)
+		// ui.Debug().Msgf("Added service account %v for service %v", so.SID().String(), service.Name)
+		so.SetFlex(
+			activedirectory.Name, engine.NewAttributeValueString(service.Name),
+			activedirectory.Description, engine.NewAttributeValueString("Service virtual account for "+service.Name),
+			engine.DownLevelLogonName, engine.NewAttributeValueString("NT SERVICE\\"+service.Name),
+		)
+		serviceobject.EdgeTo(so, analyze.EdgeAuthenticatesAs)
+		// Change service executable via registry
+		if service.RegistryOwner != "" {
+			ro, err := windowssecurity.ParseStringSID(service.RegistryOwner)
+			if err == nil {
+				o := ao.FindOrAddAdjacentSID(ro, machine)
+				if ro.StripRID() == localsid || ro.Component(2) != 21 {
+					o.SetFlex(
+						engine.DataSource, uniquesource,
+					)
+				}
+				o.EdgeTo(serviceobject, EdgeRegistryOwns)
+			}
+		}
+		if sd, err := engine.ParseACL(service.RegistryDACL); err == nil {
+			for _, entry := range sd.Entries {
+				entrysid := entry.SID
+				if entry.Type == engine.ACETYPE_ACCESS_ALLOWED && (entry.ACEFlags&engine.ACEFLAG_INHERIT_ONLY_ACE) == 0 {
+					if entrysid == windowssecurity.AdministratorsSID || entrysid == windowssecurity.SystemSID || entrysid.Component(2) == 80 /* Service user */ {
+						// if we have local admin it's already game over so don't map this
+						continue
+					}
+					var o *engine.Object
+					if entrysid == windowssecurity.SystemSID {
+						o = machine
+					} else {
+						o = ao.FindOrAddAdjacentSID(entrysid, machine)
+					}
+					if entry.Mask&engine.KEY_SET_VALUE != 0 {
+						o.EdgeTo(serviceobject, EdgeRegistryWrite)
+					}
+					if entry.Mask&engine.RIGHT_WRITE_DACL != 0 {
+						o.EdgeTo(serviceobject, EdgeRegistryModifyDACL)
+					}
+					if entry.Mask&engine.RIGHT_WRITE_OWNER != 0 {
+						o.EdgeTo(serviceobject, activedirectory.EdgeTakeOwnership)
+					}
+				}
+			}
+		} else {
+			ui.Warn().Msgf("Could not parse computer %v service %v registry security descriptor: %v", cinfo.Machine.Name, service.Name, err)
+		}
+
+		// Service security descriptor
+		if len(service.SecurityDescriptor) > 0 {
+			if sd, err := engine.ParseSecurityDescriptor(service.SecurityDescriptor); err == nil {
+				for _, entry := range sd.DACL.Entries {
+					entrysid := entry.SID
+					if entry.Type == engine.ACETYPE_ACCESS_ALLOWED && (entry.ACEFlags&engine.ACEFLAG_INHERIT_ONLY_ACE) == 0 {
+						var o *engine.Object
+						if entrysid == windowssecurity.SystemSID {
+							o = machine
+						} else {
+							o = ao.FindOrAddAdjacentSID(entrysid, machine)
+						}
+						if entry.Mask&engine.SERVICE_CHANGE_CONFIG == engine.SERVICE_CHANGE_CONFIG ||
+							entry.Mask&engine.SERVICE_ALL_ACCESS == engine.SERVICE_ALL_ACCESS ||
+							entry.Mask&engine.WRITE_OWNER == engine.WRITE_OWNER ||
+							entry.Mask&engine.WRITE_DAC == engine.WRITE_DAC {
+							o.EdgeTo(serviceobject, EdgeServiceModify)
+						}
+					}
+				}
+			} else {
+				ui.Warn().Msgf("Could not parse computer %v service %v security descriptor: %v", cinfo.Machine.Name, service.Name, err)
+			}
+		}
+
+		// Change service executable contents
+		serviceimageobject := engine.NewObject(
+			activedirectory.DisplayName, filepath.Base(service.ImageExecutable),
+			AbsolutePath, service.ImageExecutable,
+			engine.Type, "Executable",
+		)
+		ao.Add(serviceimageobject)
+		serviceimageobject.EdgeTo(serviceobject, EdgeExecuted)
+		serviceimageobject.ChildOf(serviceobject)
+		if ownersid, err := windowssecurity.ParseStringSID(service.ImageExecutableOwner); err == nil {
+			// Potential translation
+			if ownersid.Component(2) == 80 /* Service user */ {
+				continue
+			}
+			owner := ao.AddNew(
+				activedirectory.ObjectSid, engine.NewAttributeValueSID(ownersid),
+			)
+			if ownersid.StripRID() == localsid || ownersid.Component(2) != 21 {
+				owner.SetFlex(
+					engine.DataSource, uniquesource,
+				)
+			}
+			owner.EdgeTo(serviceimageobject, activedirectory.EdgeOwns)
+		}
+		if sd, err := engine.ParseACL(service.ImageExecutableDACL); err == nil {
+			for _, entry := range sd.Entries {
+				entrysid := entry.SID
+				if entry.Type == engine.ACETYPE_ACCESS_ALLOWED && (entrysid.Component(2) == 21 || entry.SID == windowssecurity.EveryoneSID || entry.SID == windowssecurity.AuthenticatedUsersSID) {
+					o := ao.FindOrAddAdjacentSID(entrysid, machine)
+					if entry.Mask&engine.FILE_WRITE_DATA != 0 {
+						o.EdgeTo(serviceimageobject, EdgeFileWrite)
+					}
+					if entry.Mask&engine.RIGHT_WRITE_OWNER != 0 {
+						o.EdgeTo(serviceimageobject, activedirectory.EdgeTakeOwnership) // Not sure about this one
+					}
+					if entry.Mask&engine.RIGHT_WRITE_DACL != 0 {
+						o.EdgeTo(serviceimageobject, activedirectory.EdgeWriteDACL)
+					}
+				}
+			}
+			// ui.Debug().Msgf("Service %v executable %v: %v", service.Name, service.ImageExecutable, sd)
+		}
+	}
+
+	// SCHEDULED TASKS
+	if len(cinfo.Tasks) > 0 {
+		taskcontainer := engine.NewObject(activedirectory.Name, "Scheduled Tasks")
+		ao.Add(taskcontainer)
+		taskcontainer.ChildOf(machine)
+		for _, task := range cinfo.Tasks {
+			taskobject := ao.AddNew(
+				engine.IgnoreBlanks,
+				activedirectory.Name, task.Name,
+				activedirectory.Description, task.Definition.RegistrationInfo.Description,
+				// ScheduledTaskPath, task.Path,
+				// engine.Enabled, task.Enabled,
+				engine.Type, "ScheduledTask",
+			)
+			taskobject.ChildOf(taskcontainer)
+			machine.EdgeTo(taskobject, EdgeHosts)
+			switch taskmaster.TaskLogonType(task.Definition.Principal.LogonType) {
+			case taskmaster.TASK_LOGON_GROUP:
+				// When someone that is a member of the group is logged in
+				// task.Definition.Principal.GroupID == "Everyone"
+			case taskmaster.TASK_LOGON_SERVICE_ACCOUNT:
+				if task.Definition.Principal.UserID == "LOCAL SERVICE" {
+					// "LOCAL SERVICE"
+				}
+				if task.Definition.Principal.UserID == "SYSTEM" && task.Definition.Principal.RunLevel == 1 {
+					// Elevated as system
+					system := ao.FindOrAddAdjacentSID(windowssecurity.SystemSID, machine)
+					taskobject.EdgeTo(system, analyze.EdgeAuthenticatesAs)
+				}
+				if strings.HasPrefix(task.Definition.Principal.UserID, "\\") {
+					ui.Debug().Msgf("Odd service account in scheduled task %v: %v", task.Name, task.Definition.Principal.UserID)
+				}
+			}
+
+			// DACL that can change the task
+			if task.Definition.RegistrationInfo.SecurityDescriptor != "" {
+				if sd, err := engine.ParseSDDL(task.Definition.RegistrationInfo.SecurityDescriptor); err == nil {
+					for _, entry := range sd.Entries {
+						entrysid := entry.SID
+						if entrysid == windowssecurity.AdministratorsSID || entrysid == windowssecurity.SystemSID || entrysid.Component(2) == 80 /* Service user */ {
+							// if we have local admin it's already game over so don't map this
+							continue
+						}
+						if entry.Type == engine.ACETYPE_ACCESS_ALLOWED && (entry.ACEFlags&engine.ACEFLAG_INHERIT_ONLY_ACE) == 0 {
+							if entry.Mask&engine.WRITE_DAC == engine.WRITE_DAC {
+								ao.FindOrAddAdjacentSID(entry.SID, machine).EdgeTo(taskobject, activedirectory.EdgeWriteDACL)
+							}
+							if entry.Mask&engine.WRITE_OWNER != engine.WRITE_OWNER {
+								ao.FindOrAddAdjacentSID(entry.SID, machine).EdgeTo(taskobject, activedirectory.EdgeTakeOwnership)
+							}
+							if entry.Mask&engine.TASK_WRITE == engine.TASK_WRITE {
+								ao.FindOrAddAdjacentSID(entry.SID, machine).EdgeTo(taskobject, activedirectory.EdgeWriteAll)
+							}
+							if entry.Mask&engine.TASK_FULL_CONTROL == engine.TASK_FULL_CONTROL {
+								ao.FindOrAddAdjacentSID(entry.SID, machine).EdgeTo(taskobject, activedirectory.EdgeGenericAll)
+							}
+						}
+					}
+				}
+			}
+		}
+	}
+
+	// SOFTWARE INVENTORY AS ATTRIBUTES
+	installedsoftware := make([]string, len(cinfo.Software))
+	for i, software := range cinfo.Software {
+		installedsoftware[i] = fmt.Sprintf(
+			"%v %v %v", software.Publisher, software.DisplayName, software.DisplayVersion,
+		)
+	}
+	if len(installedsoftware) > 0 {
+		machine.SetFlex(localmachine.InstalledSoftware, installedsoftware)
+	}
+	// SHARES
+	if len(cinfo.Shares) > 0 {
+		computershares := ao.AddNew(
+			activedirectory.Type, "Container",
+			activedirectory.DisplayName, "Shares",
+		)
+		computershares.ChildOf(machine)
+		for _, share := range cinfo.Shares {
+			shareobject := ao.AddNew(
+				engine.IgnoreBlanks,
+				activedirectory.DisplayName, "\\\\"+cinfo.Machine.Name+"\\"+share.Name,
+				AbsolutePath, share.Path,
+				engine.Description, share.Remark,
+				ShareType, share.Type,
+				engine.Type, "Share",
+			)
+			machine.EdgeTo(shareobject, EdgeShares)
+			shareobject.ChildOf(computershares)
+			// Fileshare rights
+			if len(share.DACL) == 0 {
+				ui.Warn().Msgf("No security descriptor for machine %v file share %v", cinfo.Machine.Name, share.Name)
+			} else if sd, err := engine.CacheOrParseSecurityDescriptor(string(share.DACL)); err == nil {
+				// if !sd.Owner.IsNull() {
+				// 	ui.Warn().Msgf("Share %v has owner set to %v", share.Name, sd.Owner)
+				// }
+				// if !sd.Group.IsNull() {
+				// 	ui.Warn().Msgf("Share %v has group set to %v", share.Name, sd.Group)
+				// }
+				for _, entry := range sd.DACL.Entries {
+					if entry.Type == engine.ACETYPE_ACCESS_ALLOWED {
+						entrysid := entry.SID
+						o, _, _ := ri.GetSIDObject(entrysid, Auto)
+						if entry.Mask&engine.FILE_READ_DATA != 0 {
+							o.EdgeTo(shareobject, EdgeFileRead)
+						}
+						if entry.Mask&engine.FILE_WRITE_DATA != 0 {
+							o.EdgeTo(shareobject, EdgeFileWrite)
+						}
+						if entry.Mask&engine.RIGHT_WRITE_OWNER != 0 {
+							o.EdgeTo(shareobject, activedirectory.EdgeTakeOwnership) // Not sure about this one
+						}
+						if entry.Mask&engine.RIGHT_WRITE_DACL != 0 {
+							o.EdgeTo(shareobject, activedirectory.EdgeWriteDACL)
+						}
+					} else if entry.Type == engine.ACETYPE_ACCESS_ALLOWED_OBJECT {
+						ui.Debug().Msg("Fixme")
+					}
+				}
+			} else {
+				ui.Warn().Msgf("Could not parse machine %v file share %v security descriptor", cinfo.Machine.Name, share.Name)
+			}
+			pathobject := ao.AddNew(
+				engine.IgnoreBlanks,
+				activedirectory.DisplayName, share.Path,
+				AbsolutePath, share.Path,
+				engine.Type, "Directory",
+			)
+			pathobject.ChildOf(machine)
+			shareobject.EdgeTo(pathobject, EdgePublishes)
+			// File rights
+			if sd, err := engine.CacheOrParseSecurityDescriptor(string(share.PathDACL)); err == nil {
+				if !sd.Owner.IsNull() {
+					owner := ao.FindOrAddAdjacentSID(sd.Owner, machine)
+					owner.EdgeTo(pathobject, activedirectory.EdgeOwns)
+				}
+				for _, entry := range sd.DACL.Entries {
+					entrysid := entry.SID
+					if entry.Type == engine.ACETYPE_ACCESS_ALLOWED {
+						aclsid := ao.FindOrAddAdjacentSID(entrysid, machine)
+						if entry.Mask&engine.FILE_READ_DATA != 0 {
+							aclsid.EdgeTo(pathobject, EdgeFileRead)
+						}
+						if entry.Mask&engine.FILE_WRITE_DATA != 0 {
+							aclsid.EdgeTo(pathobject, EdgeFileWrite)
+						}
+						if entry.Mask&engine.RIGHT_WRITE_OWNER != 0 {
+							aclsid.EdgeTo(pathobject, activedirectory.EdgeTakeOwnership) // Not sure about this one
+						}
+						if entry.Mask&engine.RIGHT_WRITE_DACL != 0 {
+							aclsid.EdgeTo(pathobject, activedirectory.EdgeWriteDACL)
+						}
+					} else if entry.Type == engine.ACETYPE_ACCESS_ALLOWED_OBJECT {
+						ui.Debug().Msgf("Fixme")
+					}
+				}
+			}
+		}
+	}
+	// Everyone / World and Authenticated Users merge with Domain - not pretty IMO
+	if cinfo.Machine.IsDomainJoined && !isdomaincontroller {
+		domaineveryoneobject := ao.AddNew(
+			activedirectory.ObjectSid, engine.NewAttributeValueSID(windowssecurity.EveryoneSID),
+			engine.DataSource, engine.NewAttributeValueString(cinfo.Machine.Domain),
+		)
+		// Everyone who is a member of the Domain is also a member of "our" Everyone
+		domaineveryoneobject.EdgeTo(everyone, activedirectory.EdgeMemberOfGroup)
+		domainauthenticatedusers := ao.AddNew(
+			activedirectory.ObjectSid, engine.NewAttributeValueSID(windowssecurity.AuthenticatedUsersSID),
+			engine.DataSource, engine.NewAttributeValueString(cinfo.Machine.Domain),
+		)
+		domainauthenticatedusers.EdgeTo(authenticatedUsers, activedirectory.EdgeMemberOfGroup)
+	}
+	return machine, nil
+}
+
+type relativeInfo struct {
+	LocalName          engine.AttributeValue
+	DomainName         engine.AttributeValue
+	ao                 *engine.Objects
+	MachineSID         windowssecurity.SID
+	DomainJoinedSID    windowssecurity.SID
+	IsDomainController bool
+}
+type RelativeLocation byte
+
+const (
+	Auto RelativeLocation = iota
+	Local
+	Domain
+)
+
+func (ri *relativeInfo) GetSIDObject(targetSID windowssecurity.SID, location RelativeLocation) (result *engine.Object, existing bool, local bool) {
+	dataSource := ri.LocalName
+	local = true
+	switch location {
+	case Local:
+		// dataSource is already local name
+	case Domain:
+		dataSource = ri.DomainName
+		local = false
+	case Auto:
+		if ri.IsDomainController {
+			dataSource = ri.DomainName
+			local = false
+		} else if targetSID.Component(2) == 21 && targetSID.StripRID() != ri.MachineSID {
+			// Universally identifiable, just go with that and let merge fix it
+			assignee, existing := ri.ao.FindOrAdd(
+				activedirectory.ObjectSid, engine.NewAttributeValueSID(targetSID),
+			)
+			return assignee, existing, false
+		}
+	}
+	assignee, existing := ri.ao.FindTwoOrAdd(
+		activedirectory.ObjectSid, engine.NewAttributeValueSID(targetSID),
+		engine.DataSource, dataSource,
+	)
+	return assignee, existing, local
+}